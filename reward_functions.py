import numpy as np
"""
MuJoCo Environment Data Structure (env_data) Guide (for the humanoid MJCF model):

1. Position Data (env_data.qpos):
   - Shape: [nq] where nq is the number of position coordinates
   - Index mapping:
     [0:3]   - Root position (x, y, z) of the torso/pelvis
     [3:7]   - Root orientation as quaternion (w, x, y, z)
     [7:]    - Joint angles for each degree of freedom

2. Velocity Data (env_data.qvel):
   - Shape: [nv] where nv is the number of velocity coordinates
   - Index mapping:
     [0:3]   - Linear velocity of the torso (vx, vy, vz)
     [3:6]   - Angular velocity of the torso (wx, wy, wz)
     [6:]    - Joint velocities

3. Control/Action Data (env_data.ctrl):
   - Joint actuator forces/torques
   - Each element corresponds to one actuator

4. Common Access Patterns:
   - Torso/Root Position: env_data.qpos[0:3]
     * x-position = qpos[0]  # Forward/backward
     * y-position = qpos[1]  # Left/right
     * z-position = qpos[2]  # Up/down (height)
   
   - Torso Orientation: env_data.qpos[3:7]
     * Quaternion (w, x, y, z)
     * w = qpos[3]  # Real component
     * x = qpos[4]  # i component
     * y = qpos[5]  # j component
     * z = qpos[6]  # k component
   
   - Linear Velocity: env_data.qvel[0:3]
     * x-velocity = qvel[0]  # Forward/backward velocity
     * y-velocity = qvel[1]  # Left/right velocity
     * z-velocity = qvel[2]  # Up/down velocity
   
   - Angular Velocity: env_data.qvel[3:6]
     * Around x-axis = qvel[3]
     * Around y-axis = qvel[4]
     * Around z-axis = qvel[5]

5. Joint Information:
   - Joint Angles: env_data.qpos[7:]
     * Order follows XML model definition
     * Typically starts from hip joints down to ankle joints
   
   - Joint Velocities: env_data.qvel[6:]
     * Corresponds to joint angle velocities
     * Same order as joint angles

6. Additional Data:
   - Contact Forces: env_data.contact.force
   - External Forces: env_data.xfrc_applied
   - Sensor Data: env_data.sensordata

Note: Exact indices might vary based on the specific humanoid XML model being used.
      Always verify the model structure and DOF counts for your specific case.
"""
########################################################################################
<<<<<<< HEAD
def default_reward(env_data, params=None):
    quad_ctrl_lost = 1.0 * np.square(env_data.ctrl).sum()
    impact_lost = 1.0 * np.square(env_data.xfrc_applied).sum()
    healthy_reward = 1.0
    reward = healthy_reward - quad_ctrl_lost - impact_lost
    return float(reward)

# Dictionary mapping reward names to functions
REWARD_FUNCTIONS = {
    'default': default_reward
} 
=======

def humanoid_standing_reward(env_data, params=None):
    """
    Computes a normalized, non-negative reward for encouraging the humanoid to stand 
    steadily for over 30 seconds. The reward factors in height, orientation, angular 
    stability, and how long the humanoid has been standing. 

    Returns:
        normalized_reward (float): A value in [0, 1], where 0 means poor standing performance 
                                   and 1 means ideal long-term standing stability.
    """

    # -----------------------
    # Parameters & References
    # -----------------------
    target_height = 1.282   # Desired standing height
    max_time = 30            # Time threshold for full time-based reward
    roll_pitch_weight = 2.0 # Weight in exponent for orientation penalty
    height_weight = 1.0     # Weight in exponent for height deviation
    angvel_weight = 0.5     # Weight in exponent for angular velocity

    # -----------------------
    # Extract State Variables
    # -----------------------
    current_height = env_data.qpos[2]

    # Orientation (roll, pitch, yaw) from quaternion
    orientation = env_data.qpos[3:7]
    roll, pitch, _ = quaternion_to_euler(orientation)

    # Angular velocity of the torso
    angular_velocity = env_data.qvel[3:6]
    ang_vel_norm = np.linalg.norm(angular_velocity)

    # Time alive in the simulation
    time_alive = env_data.time

    # -----------------------
    # Compute Sub-Rewards
    # -----------------------

    # 1. Height Reward: Peak at target height, decreases with deviation
    height_diff = current_height - target_height
    # Using an exponential decay: reward = exp(-height_weight * height_diff^2)
    height_reward = np.exp(-height_weight * (height_diff ** 2))

    # 2. Orientation Reward: Favor small roll/pitch
    # Orientation deviation: roll^2 + pitch^2
    upright_reward = np.exp(-roll_pitch_weight * (roll**2 + pitch**2))

    # 3. Angular Velocity Reward: Favor minimal rotational movement
    angular_velocity_reward = np.exp(-angvel_weight * ang_vel_norm)

    # 4. Time Standing Reward: 
    # Linearly scale from 0 at t=0s to 1 at t=30s (or above)
    time_standing_reward = min(time_alive / max_time, 1.0)

    # -----------------------
    # Combine and Normalize
    # -----------------------
    # Multiply sub-rewards. Each is in [0,1], so the product will also be in [0,1].
    # This ensures overall normalization without needing division by a max value.
    normalized_reward = (height_reward * 
                         upright_reward**2 * 
                         angular_velocity_reward * 
                         time_standing_reward)

    # Save state for potential future use (e.g., smoothness calculation)
    if params is not None:
        params["previous_qpos"] = env_data.qpos.copy()

    # -----------------------
    # Return the Final Reward
    # -----------------------
    # Bounds:
    # lower_bound = 0.0
    # upper_bound = 1.0
    return normalized_reward

def humanoid_balanced_standing_reward(env_data, params=None):
    """
    Computes a balanced, additive reward for humanoid standing that encourages good height, 
    orientation, minimized angular velocity, natural posture, low torque usage, and 
    prolonged standing. The rewards are summed (with weights) and then scaled back into [0,1].
    """
    # -----------------------
    # Parameters & References
    # -----------------------
    target_height = 1.282
    max_time = 30.0
    roll_pitch_weight = 2.0
    height_weight = 2.0
    angvel_weight = 1.0
    # posture_weight = 0.5
    torque_weight = 0.001

    # Weighted combination parameters
    # Adjust these weights to emphasize different aspects of the standing task.
    w_height = 1.0
    w_orientation = 1.0
    w_angvel = 1.0
    w_time = 1.0
    w_posture = 1.0
    w_torque = 1.0

    # # Indices for arm joints or relevant posture joints (example indices)
    # arm_joint_indices = [10, 11, 12, 13]
    # arm_target_angles = np.array([0.0, 0.0, 0.0, 0.0])  # desired neutral angles

    # -----------------------
    # Extract State Variables
    # -----------------------
    current_height = env_data.qpos[2]

    # Orientation
    orientation = env_data.qpos[3:7]
    roll, pitch, yaw = quaternion_to_euler(orientation)

    # Angular velocity
    angular_velocity = env_data.qvel[3:6]
    ang_vel_norm = np.linalg.norm(angular_velocity)

    # Time alive
    time_alive = env_data.time

    # Joint angles
    # joint_angles = env_data.qpos[7:]
    # arm_angles = joint_angles[arm_joint_indices]

    # Control torques
    torques = env_data.ctrl

    # -----------------------
    # Compute Sub-Rewards [0,1]
    # -----------------------

    if current_height < 0.8 or current_height > 1.7:
        epsilon = 1e-8
        return epsilon + 0.1 * (current_height / 0.8)

    # Height Reward
    height_diff = current_height - target_height
    height_reward = np.exp(-height_weight * (height_diff ** 2))

    # Orientation Reward (penalize large roll/pitch)
    orientation_reward = np.exp(-roll_pitch_weight * (roll**2 + pitch**2))

    # Angular Velocity Reward
    angular_velocity_reward = np.exp(-angvel_weight * ang_vel_norm)

    # Time Standing Reward (0 to 1 as time goes from 0 to 30s)
    time_standing_reward = min(time_alive / max_time, 1.0)

    # Posture Reward (penalize deviation from target arm angles)
    # arm_deviation = np.linalg.norm(arm_angles - arm_target_angles)
    # posture_reward = np.exp(-posture_weight * arm_deviation)

    # Torque Reward (less torque = better)
    torque_norm = np.sum(np.abs(torques))
    torque_reward = np.exp(-torque_weight * torque_norm)

    # -----------------------
    # Combine Additively and Scale
    # -----------------------
    # Weighted sum of rewards:
    weighted_sum = (w_height * height_reward +
                    w_orientation * orientation_reward +
                    w_angvel * angular_velocity_reward +
                    w_time * time_standing_reward +
                    # w_posture * posture_reward +
                    w_torque * torque_reward)

    total_weight = (w_height + w_orientation + w_angvel + w_time + w_posture + w_torque)
    
    # Normalize the weighted sum to keep it in [0, 1]
    # Since each sub-component is already in [0,1], dividing by total_weight ensures we get a value ≤ 1.
    normalized_reward = weighted_sum / total_weight

    # Save state for potential future use
    if params is not None:
        params["previous_qpos"] = env_data.qpos.copy()

    return normalized_reward


def quaternion_to_euler(quat):
    """Convert quaternion to euler angles (roll, pitch, yaw)."""
    w, x, y, z = quat

    # Roll
    sinr_cosp = 2.0 * (w * x + y * z)
    cosr_cosp = 1.0 - 2.0 * (x * x + y * y)
    roll = np.arctan2(sinr_cosp, cosr_cosp)

    # Pitch
    sinp = 2.0 * (w * y - z * x)
    pitch = np.arcsin(np.clip(sinp, -1.0, 1.0))

    # Yaw
    siny_cosp = 2.0 * (w * z + x * y)
    cosy_cosp = 1.0 - 2.0 * (y * y + z * z)
    yaw = np.arctan2(siny_cosp, cosy_cosp)

    return np.array([roll, pitch, yaw])

def humanoid_walking_reward(env_data, params=None):
    """
    Computes a multiplicative ("AND"-style) reward to encourage a humanoid to walk forward at a desired speed 
    while maintaining good posture, appropriate height, and efficient use of torque. Each component must be 
    good for the overall reward to remain high.
    """

    # -----------------------
    # Parameters
    # -----------------------
    target_forward_speed = 1.0    # Target forward speed (m/s)
    height_target = 1.3           # Desired torso height
    roll_pitch_weight = 2.0       # Penalize non-upright posture more heavily
    height_weight = 2.0           # Penalize deviation from target height
    torque_weight = 0.001         # Weight for torque penalty

    # Extract State Variables
    forward_vel = env_data.qvel[0]
    current_height = env_data.qpos[2]

    # Orientation (roll, pitch, yaw)
    orientation = env_data.qpos[3:7]
    roll, pitch, yaw = quaternion_to_euler(orientation)

    # Torques
    torques = env_data.ctrl

    # -----------------------
    # Compute Sub-Rewards (each in [0,1])
    # -----------------------

    # Forward velocity: target speed = 1.0 m/s
    # Use a Gaussian-like reward for hitting target speed
    vel_diff = forward_vel - target_forward_speed
    forward_vel_reward = np.exp(-(vel_diff ** 2))

    # Posture: penalize large roll and pitch
    posture_reward = np.exp(-roll_pitch_weight * (roll**2 + pitch**2))

    # Height: penalize deviation from target height
    height_diff = current_height - height_target
    height_reward = np.exp(-height_weight * (height_diff ** 2))

    # Torque: less torque is better
    torque_norm = np.sum(np.abs(torques))
    torque_reward = np.exp(-torque_weight * torque_norm)

    # -----------------------
    # Multiplicative Combination
    # -----------------------
    # If any component is low, the product is low, enforcing that all conditions must be met.
    reward = (forward_vel_reward *
              posture_reward *
              height_reward *
              torque_reward)

    # Save state if needed
    if params is not None:
        params["previous_qpos"] = env_data.qpos.copy()

    return reward

def humanoid_gym_reward(env_data, params=None):
    """
    Implements a reward function similar to Gymnasium's Humanoid environment.
    """
    # Parameters
    forward_reward_weight = 1.25
    ctrl_cost_weight = 0.1
    contact_cost_weight = 5e-7
    contact_cost_range = (-np.inf, 10.0)
    healthy_reward = 5.0
    healthy_z_range = (1.0, 2.0)

    # Extract State Variables
    current_height = env_data.qpos[2]
    forward_vel = env_data.qvel[0]  # x-axis velocity
    
    # Compute Rewards/Costs
    is_healthy = healthy_z_range[0] < current_height < healthy_z_range[1]
    healthy_reward_value = healthy_reward if is_healthy else 0.0
    
    forward_reward = forward_reward_weight * forward_vel
    
    ctrl_cost = ctrl_cost_weight * np.sum(np.square(env_data.ctrl))
    
    # Fixed contact cost calculation
    contact_forces = []
    for i in range(env_data.ncon):
        contact_forces.append(env_data.contact[i].dist)
    contact_forces = np.array(contact_forces)
    contact_cost = contact_cost_weight * np.sum(np.square(contact_forces))
    contact_cost = np.clip(contact_cost, contact_cost_range[0], contact_cost_range[1])

    # Combine Rewards
    reward = healthy_reward_value + forward_reward - ctrl_cost - contact_cost
    
    if params is not None:
        params["previous_qpos"] = env_data.qpos.copy()
    
    return reward

def simple_standing_reward(env_data, params=None):
    """
    Simple reward function focused on core standing behaviors.
    Includes time-based incentives for learning from truncations.
    """
    # Core parameters
    target_height = 1.282
    height_weight = 1.0
    orientation_weight = 0.5
    
    # Extract state
    current_height = env_data.qpos[2]
    orientation = env_data.qpos[3:7]
    roll, pitch, _ = quaternion_to_euler(orientation)
    
    # Height reward (primary objective)
    height_diff = current_height - target_height
    height_reward = np.exp(-height_weight * (height_diff ** 2))
    
    # Orientation reward (secondary objective)
    orientation_reward = np.exp(-orientation_weight * (roll**2 + pitch**2))
    
    # Time-based reward component
    time_alive = env_data.time
    time_reward = min(time_alive / 10.0, 1.0)  # Scales up to 1.0 over 10 seconds
    
    # Combine rewards with time incentive
    reward = (0.6 * height_reward + 
             0.2 * orientation_reward + 
             0.2 * time_reward)
    
    # Add small constant reward for staying alive
    reward += 0.1
    
    return reward

# Dictionary mapping reward names to functions
REWARD_FUNCTIONS = {
    'default': humanoid_standing_reward,
    'stand': humanoid_standing_reward,
    'stand_additive': humanoid_balanced_standing_reward,
    'walk': humanoid_walking_reward,
    'gym': humanoid_gym_reward,
    'another_stand': simple_standing_reward,
}
>>>>>>> ac0f1305
<|MERGE_RESOLUTION|>--- conflicted
+++ resolved
@@ -61,19 +61,6 @@
       Always verify the model structure and DOF counts for your specific case.
 """
 ########################################################################################
-<<<<<<< HEAD
-def default_reward(env_data, params=None):
-    quad_ctrl_lost = 1.0 * np.square(env_data.ctrl).sum()
-    impact_lost = 1.0 * np.square(env_data.xfrc_applied).sum()
-    healthy_reward = 1.0
-    reward = healthy_reward - quad_ctrl_lost - impact_lost
-    return float(reward)
-
-# Dictionary mapping reward names to functions
-REWARD_FUNCTIONS = {
-    'default': default_reward
-} 
-=======
 
 def humanoid_standing_reward(env_data, params=None):
     """
@@ -425,5 +412,4 @@
     'walk': humanoid_walking_reward,
     'gym': humanoid_gym_reward,
     'another_stand': simple_standing_reward,
-}
->>>>>>> ac0f1305
+}